--- conflicted
+++ resolved
@@ -1,3 +1,4 @@
+import { TimeState } from "../level";
 import { Euler } from "../math/euler";
 import { Matrix4 } from "../math/matrix4";
 import { Quaternion } from "../math/quaternion";
@@ -197,24 +198,14 @@
 
 		let now = performance.now();
 		let canvasRows = this.currentPage.querySelectorAll('.help-canvas-row');
-<<<<<<< HEAD
-	
+
 		// Update all shapes in the current page
-=======
-
-		// Update all shapes in the currently page
->>>>>>> 99158ea5
 		for (let row of canvasRows) {
 			let canvas = row.children[0] as HTMLCanvasElement;
 			let sceneName = canvas.getAttribute('data-scene'); // The name of the scene to show is stored in this attribute
 			let scene = this.scenes.get(sceneName);
-<<<<<<< HEAD
 			if (!scene?.compiled) continue;
-	
-=======
-			if (!scene) continue;
-
->>>>>>> 99158ea5
+
 			// Select the correct scene
 			let shapeArr = this.shapes.get(sceneName);
 			for (let shape of shapeArr) {
@@ -238,7 +229,7 @@
 	async initHelpScenes() {
 		if (this.scenes.size > 0) return;
 
-		let timeState = { timeSinceLoad: 0, currentAttemptTime: 0, gameplayClock: 0, physicsTickCompletion: 0 };
+		let timeState: TimeState = { timeSinceLoad: 0, currentAttemptTime: 0, gameplayClock: 0, physicsTickCompletion: 0, tickIndex: 0 };
 
 		// Create all scenes and shapes
 		for (let key in sceneDescriptions) {
