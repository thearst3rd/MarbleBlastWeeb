--- conflicted
+++ resolved
@@ -211,12 +211,7 @@
 					}
 
 					group.particles.length--;
-<<<<<<< HEAD
-					i--
-=======
-					group.geometry.instanceCount--;
 					i--;
->>>>>>> 2f6cf924
 				}
 			}
 
