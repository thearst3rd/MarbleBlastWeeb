--- conflicted
+++ resolved
@@ -145,15 +145,8 @@
 	receiveShadows = true;
 	materialPostprocessor: (mat: Material) => void = null;
 
-<<<<<<< HEAD
 	/** Same shapes with a different shareId cannot share data. */
-	shareId: number = 0;
-=======
-	/** Same shapes with the same shareId will share data. */
 	shareId = 0;
-	/** Data shared with other shapes of the same type. */
-	sharedData: SharedShapeData;
->>>>>>> 2f6cf924
 	/** Whether or not to share the same node transforms with other shapes of the same type. */
 	shareNodeTransforms = true;
 	/** Whether or not to share the same materials with other shapes of the same type. */
@@ -270,65 +263,7 @@
 				break; // This is technically not correct. A shape could have many skinned meshes, but the tornado only has one, so we gucci.
 			}
 
-<<<<<<< HEAD
 			sharedData = {
-=======
-			let staticNonCollision = staticMaterialGeometries.filter(x => !collisionMaterialGeometries.has(x));
-			let staticCollision = staticMaterialGeometries.filter(x => collisionMaterialGeometries.has(x));
-
-			if (staticNonCollision.length > 0) {
-				// Merge all non-collision static geometries into one thing
-				let merged = Util.mergeMaterialGeometries(staticNonCollision);
-				let geometry = Util.createGeometryFromMaterialGeometry(merged);
-				staticGeometries.push(geometry);
-				this.geometries.push(geometry);
-
-				if (skinnedMeshIndex !== null) {
-					// Will be used for animating the skin later
-					this.skinMeshInfo = {
-						meshIndex: skinnedMeshIndex,
-						vertices: this.dts.meshes[skinnedMeshIndex].verts.map(_ => new THREE.Vector3()),
-						normals: this.dts.meshes[skinnedMeshIndex].norms.map(_ => new THREE.Vector3()),
-						indices: Util.concatArrays(merged.map(x => x.indices)),
-						geometry: geometry
-					};
-				}
-			}
-
-			if (staticCollision.length > 0) {
-				// Create the collision mesh geometry
-				let geometry = Util.createGeometryFromMaterialGeometry(Util.mergeMaterialGeometries(staticCollision));
-				staticGeometries.push(geometry);
-				collisionGeometries.add(geometry);
-				this.geometries.push(geometry);
-			}
-
-			for (let materialGeom of dynamicMaterialGeometries) {
-				// Create one geometry for each dynamic material geometry; we cannot merge here.
-				let geometry = Util.createGeometryFromMaterialGeometry(materialGeom);
-				dynamicGeometries.push(geometry);
-				if (collisionMaterialGeometries.has(materialGeom)) collisionGeometries.add(geometry);
-				this.geometries.push(geometry);
-			}
-
-			if (this.level && this.useInstancing) {
-				// Count how many shapes of the same type there are.
-				let instanceCount = this.level?.shapes.filter(x => x.constructor === this.constructor && x.shareId === this.shareId).length ?? 0;
-	
-				// We know there will be one mesh per static geometry and dynamic geometry, so we create the appropriate amount of InstancedMeshes here.
-				for (let geometry of staticGeometries.concat(dynamicGeometries)) {
-					let instancedMesh = new THREE.InstancedMesh(geometry, collisionGeometries.has(geometry)? this.shadowMaterial : this.materials, instanceCount);
-					if (collisionGeometries.has(geometry)) instancedMesh.receiveShadow = this.receiveShadows;
-					if (this.castShadow) instancedMesh.castShadow = true;
-					instancedMesh.matrixAutoUpdate = false;
-	
-					this.level.scene.add(instancedMesh);
-					this.instancedMeshes.push(instancedMesh);
-				}
-			}
-
-			if (resolveFunc) resolveFunc({
->>>>>>> 2f6cf924
 				materials: this.materials,
 				rootGraphNodes: this.rootGraphNodes,
 				nodeTransforms: this.nodeTransforms,
@@ -336,7 +271,7 @@
 				geometryMatrixIndices,
 				collisionGeometries,
 				skinnedMeshIndex
-			}
+			};
 			this.isMaster = true;
 
 			resolveFunc?.(sharedData);
@@ -1011,15 +946,7 @@
 		}
 	}
 
-<<<<<<< HEAD
-=======
-	dispose() {
-		for (let material of this.materials) material.dispose();
-		for (let geometry of this.geometries) geometry.dispose();
-	}
-
 	/* eslint-disable  @typescript-eslint/no-unused-vars */
->>>>>>> 2f6cf924
 	onMarbleContact(time: TimeState, contact?: OIMO.Contact): (boolean | void) {}
 	onMarbleInside(time: TimeState) {}
 	onMarbleEnter(time: TimeState) {}
