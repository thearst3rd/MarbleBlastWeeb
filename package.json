--- conflicted
+++ resolved
@@ -1,46 +1,4 @@
 {
-<<<<<<< HEAD
-  "name": "marbleblast",
-  "version": "1.0.0",
-  "description": "A full web port of Marble Blast Gold.",
-  "scripts": {
-    "test": "echo \"Error: no test specified\" && exit 1",
-    "watch": "rollup -c -w",
-    "watch-fast": "rollup -c -w --config rollup-fast.config.js",
-    "compile": "rollup -c",
-    "bundle": "node create_bundle.js",
-    "start": "node server/bundle.js"
-  },
-  "author": "Vanilagy",
-  "license": "ISC",
-  "dependencies": {
-    "@rollup/plugin-commonjs": "^15.0.0",
-    "@rollup/plugin-node-resolve": "^9.0.0",
-    "@types/adm-zip": "^0.4.33",
-    "@types/better-sqlite3": "^5.4.1",
-    "@types/finalhandler": "^1.1.0",
-    "@types/fs-extra": "^9.0.7",
-    "@types/jszip": "^3.4.1",
-    "@types/node-fetch": "^2.5.8",
-    "@types/serve-static": "^1.13.9",
-    "better-sqlite3": "^7.1.2",
-    "finalhandler": "^1.1.2",
-    "fs-extra": "^9.1.0",
-    "jszip": "^3.6.0",
-    "node-fetch": "^2.6.1",
-    "oimophysics": "^1.2.2",
-    "rollup": "^2.0.0",
-    "rollup-plugin-external-globals": "^0.6.0",
-    "rollup-plugin-node-externals": "^2.2.0",
-    "rollup-plugin-string": "^3.0.0",
-    "rollup-plugin-typescript": "^1.0.1",
-    "rollup-plugin-typescript2": "^0.27.2",
-    "sarcina": "^1.7.5",
-    "serve-static": "^1.14.1",
-    "three": "^0.120.1",
-    "typescript": "^4.5.3"
-  }
-=======
 	"name": "marbleblast",
 	"version": "1.0.0",
 	"description": "A full web port of Marble Blast Gold.",
@@ -52,7 +10,7 @@
 		"bundle": "node create_bundle.js",
 		"build": "npm run lint && npm run compile && npm run bundle",
 		"start": "node server/bundle.js",
-		"lint": "npx eslint src/ts/** server/ts/**"
+		"lint": "npx eslint src/ts/**.ts server/ts/**.ts"
 	},
 	"author": "Vanilagy",
 	"license": "ISC",
@@ -80,12 +38,11 @@
 		"sarcina": "^1.7.5",
 		"serve-static": "^1.14.1",
 		"three": "^0.120.1",
-		"typescript": "^4.0.3"
+		"typescript": "^4.5.3"
 	},
 	"devDependencies": {
 		"@typescript-eslint/eslint-plugin": "^5.4.0",
 		"@typescript-eslint/parser": "^5.4.0",
 		"eslint": "^8.2.0"
 	}
->>>>>>> 2f6cf924
 }